--- conflicted
+++ resolved
@@ -36,10 +36,6 @@
             try {
                 // Регистрация
                 await axios.post(`http://localhost:8082/api/auth/register`, formData, config);
-<<<<<<< HEAD
-=======
-
->>>>>>> a3869b09
                 // Логин после успешной регистрации
                 const loginBody = {
                     email: Data.email,
@@ -68,17 +64,11 @@
             setInCorrectValue(true);
         }
     };
-<<<<<<< HEAD
-    if (isAuthenticated) {
-        return <Navigate to="/main" />;
-    }
-=======
 
     if (isAuthenticated) {
         return <Navigate to="/main" />;
     }
 
->>>>>>> a3869b09
     return (
         <BaseForm
             onSubmit={onSubmit}
